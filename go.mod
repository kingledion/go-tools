--- conflicted
+++ resolved
@@ -4,11 +4,13 @@
 
 require (
 	github.com/phf/go-queue v0.0.0-20170504031614-9abe38d0371d
-<<<<<<< HEAD
-	github.com/stretchr/testify v1.7.0
-=======
 	github.com/stretchr/testify v1.7.1
->>>>>>> 4e68a2a5
+)
+
+require (
+	github.com/davecgh/go-spew v1.1.0 // indirect
+	github.com/pmezard/go-difflib v1.0.0 // indirect
+	gopkg.in/yaml.v3 v3.0.0-20200313102051-9f266ea9e77c // indirect
 )
 
 require (
